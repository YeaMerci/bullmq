--- conflicted
+++ resolved
@@ -48,12 +48,8 @@
             "moveToFinished": self.redisClient.register_script(self.getScript("moveToFinished-14.lua")),
             "moveToWaitingChildren": self.redisClient.register_script(self.getScript("moveToWaitingChildren-4.lua")),
             "obliterate": self.redisClient.register_script(self.getScript("obliterate-2.lua")),
-<<<<<<< HEAD
             "pause": self.redisClient.register_script(self.getScript("pause-7.lua")),
-=======
-            "pause": self.redisClient.register_script(self.getScript("pause-5.lua")),
             "promote": self.redisClient.register_script(self.getScript("promote-7.lua")),
->>>>>>> 0365b3f1
             "removeJob": self.redisClient.register_script(self.getScript("removeJob-1.lua")),
             "reprocessJob": self.redisClient.register_script(self.getScript("reprocessJob-6.lua")),
             "retryJob": self.redisClient.register_script(self.getScript("retryJob-10.lua")),
